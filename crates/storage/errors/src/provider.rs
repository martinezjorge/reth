--- conflicted
+++ resolved
@@ -101,14 +101,10 @@
     #[display(fmt = "unknown block {_0}")]
     UnknownBlockHash(B256),
     /// Thrown when we were unable to find a state for a block hash.
-<<<<<<< HEAD
     #[display(fmt = "no state found for block {_0}")]
-=======
-    #[error("no state found for block hash {0}")]
->>>>>>> f8db95f4
     StateForHashNotFound(B256),
     /// Thrown when we were unable to find a state for a block number.
-    #[error("no state found for block number {0}")]
+    #[display(fmt = "no state found for block number {_0}")]
     StateForNumberNotFound(u64),
     /// Unable to find the block number for a given transaction index.
     #[display(fmt = "unable to find the block number for a given transaction index")]
